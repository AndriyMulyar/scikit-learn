--- conflicted
+++ resolved
@@ -9,350 +9,7 @@
     pass
 
 
-<<<<<<< HEAD
-
-def _tocsr(X):
-    """Convert X to CSR matrix, preventing a copy if possible"""
-    return X.tocsr() if sp.issparse(X) else sp.csr_matrix(X)
-
-
-class SGDClassifier(BaseSGDClassifier):
-    """Linear model fitted by minimizing a regularized empirical loss with SGD
-
-    SGD stands for Stochastic Gradient Descent: the gradient of the loss is
-    estimated each sample at a time and the model is updated along the way with
-    a decreasing strength schedule (aka learning rate).
-
-    The regularizer is a penalty added to the loss function that shrinks model
-    parameters towards the zero vector using either the squared euclidean norm
-    L2 or the absolute norm L1 or a combination of both (Elastic Net). If the
-    parameter update crosses the 0.0 value because of the regularizer, the
-    update is truncated to 0.0 to allow for learning sparse models and achieve
-    online feature selection.
-
-    This implementation works on scipy.sparse X and dense `coef_`.
-
-    Parameters
-    ----------
-    loss : str, 'hinge' or 'log' or 'modified_huber'
-        The loss function to be used. Defaults to 'hinge'. The hinge loss is
-        a margin loss used by standard linear SVM models. The 'log' loss is
-        the loss of logistic regression models and can be used for probability
-        estimation in binary classifiers. 'modified_huber' is another smooth
-        loss that brings tolerance to outliers.
-
-    penalty : str, 'l2' or 'l1' or 'elasticnet'
-        The penalty (aka regularization term) to be used. Defaults to 'l2'
-        which is the standard regularizer for linear SVM models. 'l1' and
-        'elasticnet' migh bring sparsity to the model (feature selection)
-        not achievable with 'l2'.
-
-    alpha : float
-        Constant that multiplies the regularization term. Defaults to 0.0001
-
-    rho : float
-        The Elastic Net mixing parameter, with 0 < rho <= 1.
-        Defaults to 0.85.
-
-    fit_intercept: bool
-        Whether the intercept should be estimated or not. If False, the
-        data is assumed to be already centered. Defaults to True.
-
-    n_iter: int
-        The number of passes over the training data (aka epochs).
-        Defaults to 5.
-
-    shuffle: bool
-        Whether or not the training data should be shuffled after each epoch.
-        Defaults to False.
-
-    seed: int, optional
-        The seed of the pseudo random number generator to use when
-        shuffling the data.
-
-    verbose: integer, optional
-        The verbosity level
-
-    n_jobs: integer, optional
-        The number of CPUs to use to do the OVA (One Versus All, for
-        multi-class problems) computation. -1 means 'all CPUs'. Defaults
-        to 1.
-
-    learning_rate : string, optional
-        The learning rate:
-        constant: eta = eta0
-        optimal: eta = 1.0/(t+t0) [default]
-        invscaling: eta = eta0 / pow(t, power_t)
-
-    eta0 : double, optional
-        The initial learning rate [default 0.01].
-
-    power_t : double, optional
-        The exponent for inverse scaling learning rate [default 0.25].
-
-    class_weight : dict, {class_label : weight} or "auto" or None, optional
-        Preset for the class_weight fit parameter.
-
-        Weights associated with classes. If not given, all classes
-        are supposed to have weight one.
-
-        The "auto" mode uses the values of y to automatically adjust
-        weights inversely proportional to class frequencies.
-
-    Attributes
-    ----------
-    `coef_` : array, shape = [1, n_features] if n_classes == 2 else [n_classes,
-    n_features]
-        Weights assigned to the features.
-
-    `intercept_` : array, shape = [1] if n_classes == 2 else [n_classes]
-        Constants in decision function.
-
-    Examples
-    --------
-    >>> import numpy as np
-    >>> from sklearn import linear_model
-    >>> X = np.array([[-1, -1], [-2, -1], [1, 1], [2, 1]])
-    >>> y = np.array([1, 1, 2, 2])
-    >>> clf = linear_model.sparse.SGDClassifier()
-    >>> clf.fit(X, y)
-    ... #doctest: +NORMALIZE_WHITESPACE
-    SGDClassifier(alpha=0.0001, class_weight=None, eta0=0.0,
-            fit_intercept=True, learning_rate='optimal', loss='hinge',
-            n_iter=5, n_jobs=1, penalty='l2', power_t=0.5, rho=0.85, seed=0,
-            shuffle=False, verbose=0)
-    >>> print clf.predict([[-0.8, -1]])
-    [1]
-
-    See also
-    --------
-    LinearSVC, LogisticRegression
-
-    """
-
-    def _fit_binary(self, X, y, sample_weight):
-        """Fit a binary classifier."""
-        X = _tocsr(X)
-
-        # encode original class labels as 1 (classes[1]) or -1 (classes[0]).
-        y_new = np.ones(y.shape, dtype=np.float64, order="C") * -1.0
-        y_new[y == self.classes[1]] = 1.0
-        y = y_new
-
-        # get sparse matrix datastructures
-        X_data = np.asarray(X.data, dtype=np.float64, order="C")
-        X_indices = np.asarray(X.indices, dtype=np.int32, order="C")
-        X_indptr = np.asarray(X.indptr, dtype=np.int32, order="C")
-
-        coef_, intercept_ = plain_sgd(self.coef_,
-                                      self.intercept_,
-                                      self.loss_function,
-                                      self.penalty_type,
-                                      self.alpha, self.rho,
-                                      X_data,
-                                      X_indices, X_indptr, y,
-                                      self.n_iter,
-                                      int(self.fit_intercept),
-                                      int(self.verbose),
-                                      int(self.shuffle),
-                                      int(self.seed),
-                                      self._expanded_class_weight[1],
-                                      self._expanded_class_weight[0],
-                                      sample_weight,
-                                      self.learning_rate_code,
-                                      self.eta0, self.power_t)
-
-        self._set_coef(coef_)
-        self.intercept_ = np.asarray(intercept_)
-
-    def _fit_multiclass(self, X, y, sample_weight):
-        """Fit a multi-class classifier as a combination of binary classifiers
-
-        Each binary classifier predicts one class versus all others
-        (OVA: One Versus All).
-        """
-        X = _tocsr(X)
-
-        # get sparse matrix datastructures
-        X_data = np.asarray(X.data, dtype=np.float64, order="C")
-        X_indices = np.asarray(X.indices, dtype=np.int32, order="C")
-        X_indptr = np.asarray(X.indptr, dtype=np.int32, order="C")
-
-        res = Parallel(n_jobs=self.n_jobs, verbose=self.verbose)(
-                delayed(_train_ova_classifier)(i, c, X_data, X_indices,
-                                               X_indptr, y, self.coef_[i],
-                                               self.intercept_[i],
-                                               self.loss_function,
-                                               self.penalty_type, self.alpha,
-                                               self.rho, self.n_iter,
-                                               self.fit_intercept,
-                                               self.verbose, self.shuffle,
-                                               self.seed,
-                                               self._expanded_class_weight[i],
-                                               sample_weight,
-                                               self.learning_rate_code,
-                                               self.eta0, self.power_t)
-            for i, c in enumerate(self.classes))
-
-        for i, coef, intercept in res:
-            self.coef_[i] = coef
-            self.intercept_[i] = intercept
-
-        self._set_coef(self.coef_)
-
-
-def _train_ova_classifier(i, c, X_data, X_indices, X_indptr, y, coef_,
-                          intercept_, loss_function, penalty_type, alpha,
-                          rho, n_iter, fit_intercept, verbose, shuffle,
-                          seed, class_weight_pos, sample_weight,
-                          learning_rate, eta0, power_t):
-    """Inner loop for One-vs.-All scheme"""
-    y_i = np.ones(y.shape, dtype=np.float64, order='C') * -1.0
-    y_i[y == c] = 1.0
-    coef, intercept = plain_sgd(coef_, intercept_,
-                                loss_function, penalty_type,
-                                alpha, rho, X_data, X_indices,
-                                X_indptr, y_i, n_iter,
-                                int(fit_intercept), int(verbose),
-                                int(shuffle), int(seed),
-                                class_weight_pos, 1.0,
-                                sample_weight, learning_rate, eta0,
-                                power_t)
-    return (i, coef, intercept)
-
-
-class SGDRegressor(BaseSGDRegressor):
-    """Linear model fitted by minimizing a regularized empirical loss with SGD
-
-    SGD stands for Stochastic Gradient Descent: the gradient of the loss is
-    estimated each sample at a time and the model is updated along the way with
-    a decreasing strength schedule (aka learning rate).
-
-    The regularizer is a penalty added to the loss function that shrinks model
-    parameters towards the zero vector using either the squared euclidean norm
-    L2 or the absolute norm L1 or a combination of both (Elastic Net). If the
-    parameter update crosses the 0.0 value because of the regularizer, the
-    update is truncated to 0.0 to allow for learning sparse models and
-    achieve online feature selection.
-
-    This implementation works with data represented as dense numpy arrays
-    of floating point values for the features.
-
-    Parameters
-    ----------
-    loss : str, 'squared_loss' or 'huber'
-        The loss function to be used. Defaults to 'squared_loss' which
-        refers to the ordinary least squares fit. 'huber' is an epsilon
-        insensitive loss function for robust regression.
-
-    penalty : str, 'l2' or 'l1' or 'elasticnet'
-        The penalty (aka regularization term) to be used. Defaults to 'l2'
-        which is the standard regularizer for linear SVM models. 'l1' and
-        'elasticnet' migh bring sparsity to the model (feature selection)
-        not achievable with 'l2'.
-
-    alpha : float
-        Constant that multiplies the regularization term. Defaults to 0.0001
-
-    rho : float
-        The Elastic Net mixing parameter, with 0 < rho <= 1.
-        Defaults to 0.85.
-
-    fit_intercept: bool
-        Whether the intercept should be estimated or not. If False, the
-        data is assumed to be already centered. Defaults to True.
-
-    n_iter: int
-        The number of passes over the training data (aka epochs).
-        Defaults to 5.
-
-    shuffle: bool
-        Whether or not the training data should be shuffled after each epoch.
-        Defaults to False.
-
-    seed: int, optional
-        The seed of the pseudo random number generator to use when
-        shuffling the data.
-
-    verbose: integer, optional
-        The verbosity level
-
-    p : float
-        Epsilon in the epsilon insensitive huber loss function;
-        only if `loss=='huber'`.
-
-    learning_rate : string, optional
-        The learning rate:
-        constant: eta = eta0
-        optimal: eta = 1.0/(t+t0)
-        invscaling: eta = eta0 / pow(t, power_t) [default]
-
-    eta0 : double, optional
-        The initial learning rate [default 0.01].
-
-    power_t : double, optional
-        The exponent for inverse scaling learning rate [default 0.25].
-
-    Attributes
-    ----------
-    `coef_` : array, shape = [n_features]
-        Weights asigned to the features.
-
-    `intercept_` : array, shape = [1]
-        The intercept term.
-
-    Examples
-    --------
-    >>> import numpy as np
-    >>> from sklearn import linear_model
-    >>> n_samples, n_features = 10, 5
-    >>> np.random.seed(0)
-    >>> y = np.random.randn(n_samples)
-    >>> X = np.random.randn(n_samples, n_features)
-    >>> clf = linear_model.sparse.SGDRegressor()
-    >>> clf.fit(X, y)
-    SGDRegressor(alpha=0.0001, eta0=0.01, fit_intercept=True,
-           learning_rate='invscaling', loss='squared_loss', n_iter=5, p=0.1,
-           penalty='l2', power_t=0.25, rho=0.85, seed=0, shuffle=False,
-           verbose=0)
-
-    See also
-    --------
-    RidgeRegression, ElasticNet, Lasso, SVR
-
-    """
-
-    def _fit_regressor(self, X, y, sample_weight):
-        # interpret X as CSR matrix
-        X = _tocsr(X)
-
-        # get sparse matrix datastructures
-        X_data = np.array(X.data, dtype=np.float64, order="C")
-        X_indices = np.array(X.indices, dtype=np.int32, order="C")
-        X_indptr = np.array(X.indptr, dtype=np.int32, order="C")
-
-        coef_, intercept_ = plain_sgd(self.coef_,
-                                      self.intercept_,
-                                      self.loss_function,
-                                      self.penalty_type,
-                                      self.alpha, self.rho,
-                                      X_data,
-                                      X_indices, X_indptr, y,
-                                      self.n_iter,
-                                      int(self.fit_intercept),
-                                      int(self.verbose),
-                                      int(self.shuffle),
-                                      int(self.seed),
-                                      1.0, 1.0,
-                                      sample_weight,
-                                      self.learning_rate_code,
-                                      self.eta0, self.power_t)
-
-        self.coef_ = coef_
-        self.intercept_ = np.asarray(intercept_)
-=======
 @deprecated("""to be removed in v0.12;
 use sklearn.linear_model.SGDRegressor directly""")
 class SGDRegressor(SGDRegressor_):
-    pass
->>>>>>> 95946d02
+    pass